// [IO] This file performs side effects - file I/O and console output
//++ Arborist demo runner - shows practical usage across Sitebender libraries
//++ Run with: deno task demo:arborist

<<<<<<< HEAD
import parseFile from "@sitebender/arborist/parseFile/index.ts"
import buildParsedFile from "@sitebender/arborist/buildParsedFile/index.ts"
import foldResult from "@sitebender/toolsmith/monads/result/fold/index.ts"
import foldValidation from "@sitebender/toolsmith/monads/validation/fold/index.ts"
import reduce from "@sitebender/toolsmith/array/reduce/index.ts"
import getOrElse from "@sitebender/toolsmith/monads/result/getOrElse/index.ts"
=======
async function runDemo() {
	// Hardcode the absolute path to avoid path calculation issues
	const EXAMPLES_DIR = '/Users/guy/Workspace/@sitebender/architect-ai/libraries/arborist/demo/examples/'
>>>>>>> 666e2392

	console.log("═".repeat(80))
	console.log("ARBORIST DEMO - Practical Usage Across Sitebender Libraries")
	console.log("═".repeat(80))
	console.log()

	//++ Demonstrate Envoy documentation generation
	console.log("📚 ENVOY - Documentation Intelligence")
	console.log("─".repeat(50))

	// Show source code
	const envoySource = await Deno.readTextFile(`${EXAMPLES_DIR}envoyDocumentation/index.ts`)
	console.log("📄 SOURCE CODE:")
	console.log(envoySource.trim())
	console.log()

	const { generateDocumentation } = await import(`${EXAMPLES_DIR}envoyDocumentation/index.ts`)
	const envoyResult = await generateDocumentation(`${EXAMPLES_DIR}envoyDocumentation/index.ts`)

	if (envoyResult.error) {
		console.log(`❌ ${envoyResult.error}`)
	} else {
		console.log("✅ DOCUMENTATION GENERATED:")
		Object.entries(envoyResult.documentation).forEach(([key, value]) => {
			console.log(`  ${key}: ${value}`)
		})
	}
	console.log()

	console.log()

	//++ Demonstrate Architect JSX analysis
	console.log("🏗️  ARCHITECT - Reactive Component Analysis")
	console.log("─".repeat(50))

	// Show source code
	const architectSource = await Deno.readTextFile(`${EXAMPLES_DIR}architectJsxAnalysis/index.tsx`)
	console.log("📄 SOURCE CODE:")
	console.log(architectSource.trim())
	console.log()

	const { analyzeJsxStructure } = await import(`${EXAMPLES_DIR}architectJsxAnalysis/index.tsx`)
	const architectResult = await analyzeJsxStructure(`${EXAMPLES_DIR}architectJsxAnalysis/index.tsx`)

	if (architectResult.error) {
		console.log(`❌ ${architectResult.error}`)
	} else {
		console.log("✅ JSX STRUCTURE ANALYZED:")
		Object.entries(architectResult.structure).forEach(([key, value]) => {
			console.log(`  ${key}: ${value}`)
		})
	}
	console.log()

	//++ Demonstrate Warden constitutional rule checking
	console.log("⚖️  WARDEN - Architectural Governance")
	console.log("─".repeat(50))

	// Show source code
	const wardenSource = await Deno.readTextFile(`${EXAMPLES_DIR}wardenRuleChecking/index.ts`)
	console.log("📄 SOURCE CODE:")
	console.log(wardenSource.trim())
	console.log()

	const { checkConstitutionalRules } = await import(`${EXAMPLES_DIR}wardenRuleChecking/index.ts`)
	const wardenResult = await checkConstitutionalRules(`${EXAMPLES_DIR}wardenRuleChecking/index.ts`)

	if (wardenResult.error) {
		console.log(`❌ ${wardenResult.error}`)
	} else {
		console.log("✅ CONSTITUTIONAL RULES CHECKED:")
		if (typeof wardenResult.violations === "string") {
			console.log(`  ${wardenResult.violations}`)
		} else {
			Object.entries(wardenResult.violations).forEach(([rule, status]) => {
				console.log(`  ${rule}: ${status}`)
			})
		}
	}
	console.log()

	//++ Demonstrate Auditor test generation
	console.log("🧪 AUDITOR - Test Generation & Verification")
	console.log("─".repeat(50))

	// Show source code
	const auditorSource = await Deno.readTextFile(`${EXAMPLES_DIR}auditorTestGeneration/index.ts`)
	console.log("📄 SOURCE CODE:")
	console.log(auditorSource.trim())
	console.log()

<<<<<<< HEAD
//++ Process a single file and display results
function _processFile(filePath: string) {
	return async function _processFileWithPath(): Promise<void> {
		console.log("─".repeat(80))
		console.log(`FILE: ${filePath}`)
		console.log("─".repeat(80))
		console.log()

		const result = await parseFile(filePath)

		foldResult(
			function handleParseError(parseError) {
				console.log("❌ PARSE ERROR")
				console.log(`Kind: ${parseError.kind}`)
				console.log(`Message: ${parseError.message}`)

				if (parseError.suggestion) {
					console.log(`Suggestion: ${parseError.suggestion}`)
				}

				return null
			},
		)(function handleParsedAst(ast) {
			const validation = buildParsedFile(ast)(filePath)

			return foldValidation(
				function handleParsedFile(parsed) {
				console.log("✓ FUNCTIONS")

				if (parsed.functions.length === 0) {
					console.log("  (none)")
				} else {
					const printFunctionsResult = reduce(
						function printFunction(_accumulator: null) {
							return function printFunctionWithAccumulator(
								func: {
									name: string
									position: { line: number }
									parameters: ReadonlyArray<unknown>
									returnType: string
									modifiers: { isAsync: boolean; isExported: boolean }
								},
							): null {
								console.log(`  - ${func.name} (line ${func.position.line})`)
								console.log(`    Parameters: ${func.parameters.length}`)
								console.log(`    Return type: ${func.returnType}`)
								console.log(`    Async: ${func.modifiers.isAsync}`)
								console.log(`    Exported: ${func.modifiers.isExported}`)
								return null
							}
						},
					)(null)(parsed.functions)

					getOrElse(null)(printFunctionsResult)
				}

				console.log()
				console.log("✓ COMMENTS")

				if (parsed.comments.length === 0) {
					console.log("  (none)")
				} else {
					const printCommentsResult = reduce(
						function printComment(_accumulator: null) {
							return function printCommentWithAccumulator(
								comment: {
									position: { line: number }
									text: string
									envoyMarker?: { marker: string }
								},
							): null {
								const marker = comment.envoyMarker
									? ` [${comment.envoyMarker.marker}]`
									: ""
								console.log(
									`  - Line ${comment.position.line}: ${
										comment.text.substring(0, 60)
									}${marker}`,
								)
								return null
							}
						},
					)(null)(parsed.comments)

					getOrElse(null)(printCommentsResult)
				}

				console.log()
				console.log("✓ IMPORTS")

				if (parsed.imports.length === 0) {
					console.log("  (none)")
				} else {
					const printImportsResult = reduce(
						function printImport(_accumulator: null) {
							return function printImportWithAccumulator(
								imp: { kind: string; specifier: string },
							): null {
								console.log(`  - ${imp.kind}: ${imp.specifier}`)
								return null
							}
						},
					)(null)(parsed.imports)

					getOrElse(null)(printImportsResult)
				}

				console.log()
				console.log("✓ EXPORTS")

				if (parsed.exports.length === 0) {
					console.log("  (none)")
				} else {
					const printExportsResult = reduce(
						function printExport(_accumulator: null) {
							return function printExportWithAccumulator(
								exp: { kind: string; name: string },
							): null {
								console.log(`  - ${exp.kind}: ${exp.name}`)
								return null
							}
						},
					)(null)(parsed.exports)

					getOrElse(null)(printExportsResult)
				}

				console.log()
				console.log("✓ TYPES")

				if (parsed.types.length === 0) {
					console.log("  (none)")
				} else {
					const printTypesResult = reduce(
						function printType(_accumulator: null) {
							return function printTypeWithAccumulator(
								type: { name: string; isExported: boolean },
							): null {
								console.log(`  - ${type.name} (exported: ${type.isExported})`)
								return null
							}
						},
					)(null)(parsed.types)

					getOrElse(null)(printTypesResult)
				}

				console.log()
				console.log("✓ VIOLATIONS")

				const violations = parsed.violations

				if (
					!violations.hasArrowFunctions && !violations.hasClasses &&
					!violations.hasThrowStatements && !violations.hasTryCatch &&
					!violations.hasLoops && !violations.hasMutations
				) {
					console.log("  ✓ No constitutional violations detected")
				} else {
					if (violations.hasArrowFunctions) {
						console.log(
							`  ❌ Arrow functions: ${violations.arrowFunctions.length}`,
						)
					}
					if (violations.hasClasses) {
						console.log(`  ❌ Classes: ${violations.classes.length}`)
					}
					if (violations.hasThrowStatements) {
						console.log(
							`  ❌ Throw statements: ${violations.throwStatements.length}`,
						)
					}
					if (violations.hasTryCatch) {
						console.log(
							`  ❌ Try-catch blocks: ${violations.tryCatchBlocks.length}`,
						)
					}
					if (violations.hasLoops) {
						console.log(`  ❌ Loops: ${violations.loops.length}`)
					}
					if (violations.hasMutations) {
						console.log(`  ❌ Mutations: ${violations.mutations.length}`)
					}
				}

				return parsed
			},
		)(function handleExtractionErrors(errors) {
			console.log("⚠️  EXTRACTION ERRORS")

			const errorsArray = errors as ReadonlyArray<{
				message?: string
				code?: string
			}>

			const printErrorsResult = reduce(
				function printError(_accumulator: null) {
					return function printErrorWithAccumulator(
						err: { message?: string; code?: string },
					): null {
						console.log(
							`  - ${err.message || "Unknown error"} (${err.code || "NO_CODE"})`,
						)
						return null
					}
				},
			)(null)(errorsArray)

			getOrElse(null)(printErrorsResult)

			return null
		})(validation)
		})(result)

		console.log()
	}
}

//++ Process all files sequentially
async function _processAllFiles(
	files: ReadonlyArray<string>,
): Promise<void> {
	const processResult = reduce(
		function processFiles(previousPromise: Promise<void>) {
			return function processFilesWithPrevious(
				filePath: string,
			): Promise<void> {
				return previousPromise.then(function afterPrevious() {
					return _processFile(filePath)()
				})
			}
		},
	)(Promise.resolve())(files)

	await getOrElse(Promise.resolve())(processResult)
}

await _processAllFiles(exampleFiles)

console.log("═".repeat(80))
console.log("DEMO COMPLETE")
console.log("═".repeat(80))
=======
	const { generateTests } = await import(`${EXAMPLES_DIR}auditorTestGeneration/index.ts`)
	const auditorResult = await generateTests(`${EXAMPLES_DIR}auditorTestGeneration/index.ts`)

	if (auditorResult.error) {
		console.log(`❌ ${auditorResult.error}`)
	} else {
		console.log("✅ TEST GENERATION PLANNED:")
		Object.entries(auditorResult.tests).forEach(([aspect, plan]) => {
			console.log(`  ${aspect}: ${plan}`)
		})
	}
	console.log()

	//++ Demonstrate Quarrier property testing
	console.log("🎲 QUARRIER - Property-Based Testing")
	console.log("─".repeat(50))

	// Show source code
	const quarrierSource = await Deno.readTextFile(`${EXAMPLES_DIR}quarrierPropertyTesting/index.ts`)
	console.log("📄 SOURCE CODE:")
	console.log(quarrierSource.trim())
	console.log()

	const { generatePropertyTests } = await import(`${EXAMPLES_DIR}quarrierPropertyTesting/index.ts`)
	const quarrierResult = await generatePropertyTests(`${EXAMPLES_DIR}quarrierPropertyTesting/index.ts`)

	if (quarrierResult.error) {
		console.log(`❌ ${quarrierResult.error}`)
	} else {
		console.log("✅ PROPERTY TESTS GENERATED:")
		Object.entries(quarrierResult.properties).forEach(([property, description]) => {
			console.log(`  ${property}: ${description}`)
		})
	}

	console.log()
	console.log("═".repeat(80))
	console.log("🎯 WHY THIS MATTERS")
	console.log("═".repeat(80))
	console.log()
	console.log("Arborist provides the semantic foundation for the entire Sitebender ecosystem:")
	console.log("• 📚 Envoy uses semantic analysis for intelligent documentation")
	console.log("• 🏗️  Architect uses fast parsing for reactive component analysis")
	console.log("• ⚖️  Warden uses structural analysis for architectural governance")
	console.log("• 🧪 Auditor uses type information for comprehensive test generation")
	console.log("• 🎲 Quarrier uses semantic info for mathematical property testing")
	console.log()
	console.log("All powered by dual-parser architecture: SWC for speed, deno_ast for depth.")
	console.log()
	console.log("═".repeat(80))
	console.log("DEMO COMPLETE - Arborist is ready for production!")
	console.log("═".repeat(80))
}

runDemo()
>>>>>>> 666e2392
<|MERGE_RESOLUTION|>--- conflicted
+++ resolved
@@ -2,18 +2,9 @@
 //++ Arborist demo runner - shows practical usage across Sitebender libraries
 //++ Run with: deno task demo:arborist
 
-<<<<<<< HEAD
-import parseFile from "@sitebender/arborist/parseFile/index.ts"
-import buildParsedFile from "@sitebender/arborist/buildParsedFile/index.ts"
-import foldResult from "@sitebender/toolsmith/monads/result/fold/index.ts"
-import foldValidation from "@sitebender/toolsmith/monads/validation/fold/index.ts"
-import reduce from "@sitebender/toolsmith/array/reduce/index.ts"
-import getOrElse from "@sitebender/toolsmith/monads/result/getOrElse/index.ts"
-=======
 async function runDemo() {
 	// Hardcode the absolute path to avoid path calculation issues
 	const EXAMPLES_DIR = '/Users/guy/Workspace/@sitebender/architect-ai/libraries/arborist/demo/examples/'
->>>>>>> 666e2392
 
 	console.log("═".repeat(80))
 	console.log("ARBORIST DEMO - Practical Usage Across Sitebender Libraries")
@@ -105,250 +96,6 @@
 	console.log(auditorSource.trim())
 	console.log()
 
-<<<<<<< HEAD
-//++ Process a single file and display results
-function _processFile(filePath: string) {
-	return async function _processFileWithPath(): Promise<void> {
-		console.log("─".repeat(80))
-		console.log(`FILE: ${filePath}`)
-		console.log("─".repeat(80))
-		console.log()
-
-		const result = await parseFile(filePath)
-
-		foldResult(
-			function handleParseError(parseError) {
-				console.log("❌ PARSE ERROR")
-				console.log(`Kind: ${parseError.kind}`)
-				console.log(`Message: ${parseError.message}`)
-
-				if (parseError.suggestion) {
-					console.log(`Suggestion: ${parseError.suggestion}`)
-				}
-
-				return null
-			},
-		)(function handleParsedAst(ast) {
-			const validation = buildParsedFile(ast)(filePath)
-
-			return foldValidation(
-				function handleParsedFile(parsed) {
-				console.log("✓ FUNCTIONS")
-
-				if (parsed.functions.length === 0) {
-					console.log("  (none)")
-				} else {
-					const printFunctionsResult = reduce(
-						function printFunction(_accumulator: null) {
-							return function printFunctionWithAccumulator(
-								func: {
-									name: string
-									position: { line: number }
-									parameters: ReadonlyArray<unknown>
-									returnType: string
-									modifiers: { isAsync: boolean; isExported: boolean }
-								},
-							): null {
-								console.log(`  - ${func.name} (line ${func.position.line})`)
-								console.log(`    Parameters: ${func.parameters.length}`)
-								console.log(`    Return type: ${func.returnType}`)
-								console.log(`    Async: ${func.modifiers.isAsync}`)
-								console.log(`    Exported: ${func.modifiers.isExported}`)
-								return null
-							}
-						},
-					)(null)(parsed.functions)
-
-					getOrElse(null)(printFunctionsResult)
-				}
-
-				console.log()
-				console.log("✓ COMMENTS")
-
-				if (parsed.comments.length === 0) {
-					console.log("  (none)")
-				} else {
-					const printCommentsResult = reduce(
-						function printComment(_accumulator: null) {
-							return function printCommentWithAccumulator(
-								comment: {
-									position: { line: number }
-									text: string
-									envoyMarker?: { marker: string }
-								},
-							): null {
-								const marker = comment.envoyMarker
-									? ` [${comment.envoyMarker.marker}]`
-									: ""
-								console.log(
-									`  - Line ${comment.position.line}: ${
-										comment.text.substring(0, 60)
-									}${marker}`,
-								)
-								return null
-							}
-						},
-					)(null)(parsed.comments)
-
-					getOrElse(null)(printCommentsResult)
-				}
-
-				console.log()
-				console.log("✓ IMPORTS")
-
-				if (parsed.imports.length === 0) {
-					console.log("  (none)")
-				} else {
-					const printImportsResult = reduce(
-						function printImport(_accumulator: null) {
-							return function printImportWithAccumulator(
-								imp: { kind: string; specifier: string },
-							): null {
-								console.log(`  - ${imp.kind}: ${imp.specifier}`)
-								return null
-							}
-						},
-					)(null)(parsed.imports)
-
-					getOrElse(null)(printImportsResult)
-				}
-
-				console.log()
-				console.log("✓ EXPORTS")
-
-				if (parsed.exports.length === 0) {
-					console.log("  (none)")
-				} else {
-					const printExportsResult = reduce(
-						function printExport(_accumulator: null) {
-							return function printExportWithAccumulator(
-								exp: { kind: string; name: string },
-							): null {
-								console.log(`  - ${exp.kind}: ${exp.name}`)
-								return null
-							}
-						},
-					)(null)(parsed.exports)
-
-					getOrElse(null)(printExportsResult)
-				}
-
-				console.log()
-				console.log("✓ TYPES")
-
-				if (parsed.types.length === 0) {
-					console.log("  (none)")
-				} else {
-					const printTypesResult = reduce(
-						function printType(_accumulator: null) {
-							return function printTypeWithAccumulator(
-								type: { name: string; isExported: boolean },
-							): null {
-								console.log(`  - ${type.name} (exported: ${type.isExported})`)
-								return null
-							}
-						},
-					)(null)(parsed.types)
-
-					getOrElse(null)(printTypesResult)
-				}
-
-				console.log()
-				console.log("✓ VIOLATIONS")
-
-				const violations = parsed.violations
-
-				if (
-					!violations.hasArrowFunctions && !violations.hasClasses &&
-					!violations.hasThrowStatements && !violations.hasTryCatch &&
-					!violations.hasLoops && !violations.hasMutations
-				) {
-					console.log("  ✓ No constitutional violations detected")
-				} else {
-					if (violations.hasArrowFunctions) {
-						console.log(
-							`  ❌ Arrow functions: ${violations.arrowFunctions.length}`,
-						)
-					}
-					if (violations.hasClasses) {
-						console.log(`  ❌ Classes: ${violations.classes.length}`)
-					}
-					if (violations.hasThrowStatements) {
-						console.log(
-							`  ❌ Throw statements: ${violations.throwStatements.length}`,
-						)
-					}
-					if (violations.hasTryCatch) {
-						console.log(
-							`  ❌ Try-catch blocks: ${violations.tryCatchBlocks.length}`,
-						)
-					}
-					if (violations.hasLoops) {
-						console.log(`  ❌ Loops: ${violations.loops.length}`)
-					}
-					if (violations.hasMutations) {
-						console.log(`  ❌ Mutations: ${violations.mutations.length}`)
-					}
-				}
-
-				return parsed
-			},
-		)(function handleExtractionErrors(errors) {
-			console.log("⚠️  EXTRACTION ERRORS")
-
-			const errorsArray = errors as ReadonlyArray<{
-				message?: string
-				code?: string
-			}>
-
-			const printErrorsResult = reduce(
-				function printError(_accumulator: null) {
-					return function printErrorWithAccumulator(
-						err: { message?: string; code?: string },
-					): null {
-						console.log(
-							`  - ${err.message || "Unknown error"} (${err.code || "NO_CODE"})`,
-						)
-						return null
-					}
-				},
-			)(null)(errorsArray)
-
-			getOrElse(null)(printErrorsResult)
-
-			return null
-		})(validation)
-		})(result)
-
-		console.log()
-	}
-}
-
-//++ Process all files sequentially
-async function _processAllFiles(
-	files: ReadonlyArray<string>,
-): Promise<void> {
-	const processResult = reduce(
-		function processFiles(previousPromise: Promise<void>) {
-			return function processFilesWithPrevious(
-				filePath: string,
-			): Promise<void> {
-				return previousPromise.then(function afterPrevious() {
-					return _processFile(filePath)()
-				})
-			}
-		},
-	)(Promise.resolve())(files)
-
-	await getOrElse(Promise.resolve())(processResult)
-}
-
-await _processAllFiles(exampleFiles)
-
-console.log("═".repeat(80))
-console.log("DEMO COMPLETE")
-console.log("═".repeat(80))
-=======
 	const { generateTests } = await import(`${EXAMPLES_DIR}auditorTestGeneration/index.ts`)
 	const auditorResult = await generateTests(`${EXAMPLES_DIR}auditorTestGeneration/index.ts`)
 
@@ -403,5 +150,4 @@
 	console.log("═".repeat(80))
 }
 
-runDemo()
->>>>>>> 666e2392
+runDemo()