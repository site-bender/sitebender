/**
 * Merge multiple property tests into consolidated set
 */

import type { PropertyTest } from "../../../../types/index.ts"

/**
 * Merge multiple property tests, removing duplicates
 * @param properties Array of property tests to merge
 * @returns Consolidated array of unique properties
 */
<<<<<<< HEAD
export default function mergeProperties(properties: Array<PropertyTest>): Array<PropertyTest> {
	const seen = properties.reduce((acc, prop) => {
=======
export default function mergeProperties(
	properties: Array<PropertyTest>,
): Array<PropertyTest> {
	const seen = new Map<string, PropertyTest>()

	for (const prop of properties) {
>>>>>>> c6672437
		const key = `${prop.name}:${prop.generator}`

		// If we've seen this property, keep the one with more runs
		if (acc.has(key)) {
			const existing = acc.get(key)!
			if ((prop.runs || 100) > (existing.runs || 100)) {
				acc.set(key, prop)
			}
		} else {
			acc.set(key, prop)
		}
<<<<<<< HEAD
		
		return acc
	}, new Map<string, PropertyTest>())
	
=======
	}

>>>>>>> c6672437
	return Array.from(seen.values())
}<|MERGE_RESOLUTION|>--- conflicted
+++ resolved
@@ -9,17 +9,8 @@
  * @param properties Array of property tests to merge
  * @returns Consolidated array of unique properties
  */
-<<<<<<< HEAD
 export default function mergeProperties(properties: Array<PropertyTest>): Array<PropertyTest> {
 	const seen = properties.reduce((acc, prop) => {
-=======
-export default function mergeProperties(
-	properties: Array<PropertyTest>,
-): Array<PropertyTest> {
-	const seen = new Map<string, PropertyTest>()
-
-	for (const prop of properties) {
->>>>>>> c6672437
 		const key = `${prop.name}:${prop.generator}`
 
 		// If we've seen this property, keep the one with more runs
@@ -31,14 +22,9 @@
 		} else {
 			acc.set(key, prop)
 		}
-<<<<<<< HEAD
-		
+
 		return acc
 	}, new Map<string, PropertyTest>())
-	
-=======
-	}
 
->>>>>>> c6672437
 	return Array.from(seen.values())
 }