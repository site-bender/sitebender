--- conflicted
+++ resolved
@@ -28,7 +28,7 @@
 
 		// Check if they cover the same branches
 		if (aBranches.size === bBranches.size) {
-			const allBranchesMatch = Array.from(aBranches).every(branch => 
+			const allBranchesMatch = Array.from(aBranches).every(branch =>
 				bBranches.has(branch)
 			)
 			if (allBranchesMatch) return true
@@ -48,20 +48,19 @@
  * Uses recursion with memoization for pure functional implementation
  */
 function levenshteinDistance(a: string, b: string): number {
-<<<<<<< HEAD
 	// Memoization cache for recursive calls
 	const cache = new Map<string, number>()
-	
+
 	const computeDistance = (i: number, j: number): number => {
 		// Base cases
 		if (i === 0) return j
 		if (j === 0) return i
-		
+
 		// Check cache
 		const key = `${i},${j}`
 		const cached = cache.get(key)
 		if (cached !== undefined) return cached
-		
+
 		// Compute distance
 		const cost = b[i - 1] === a[j - 1] ? 0 : 1
 		const result = Math.min(
@@ -69,38 +68,11 @@
 			computeDistance(i, j - 1) + 1,         // insertion
 			computeDistance(i - 1, j) + 1          // deletion
 		)
-		
+
 		// Store in cache
 		cache.set(key, result)
 		return result
 	}
-	
+
 	return computeDistance(b.length, a.length)
-=======
-	const matrix: Array<Array<number>> = []
-
-	for (let i = 0; i <= b.length; i++) {
-		matrix[i] = [i]
-	}
-
-	for (let j = 0; j <= a.length; j++) {
-		matrix[0][j] = j
-	}
-
-	for (let i = 1; i <= b.length; i++) {
-		for (let j = 1; j <= a.length; j++) {
-			if (b[i - 1] === a[j - 1]) {
-				matrix[i][j] = matrix[i - 1][j - 1]
-			} else {
-				matrix[i][j] = Math.min(
-					matrix[i - 1][j - 1] + 1,
-					matrix[i][j - 1] + 1,
-					matrix[i - 1][j] + 1,
-				)
-			}
-		}
-	}
-
-	return matrix[b.length][a.length]
->>>>>>> c6672437
 }