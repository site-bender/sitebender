--- conflicted
+++ resolved
@@ -7,16 +7,15 @@
  * @returns Combined import statements as a string
  */
 export default function generateImports(
-<<<<<<< HEAD
 	signature: FunctionSignature,
 	tests: Array<TestCase>
 ): string {
 	const imports: Array<string> = []
-	
+
 	// Import the function being tested
 	const relativePath = generateRelativePath(signature.path)
 	imports.push(`import ${signature.name} from "${relativePath}"`)
-	
+
 	// Check if we need type imports from signature
 	if (signature.imports) {
 		// Group imports by path
@@ -31,10 +30,10 @@
 			})
 			return acc
 		}, new Map<string, Array<{ name: string; isType: boolean; isDefault: boolean }>>())
-		
+
 		// Type-only imports
 		const typeImports = signature.imports.filter(i => i.isType)
-		
+
 		// Add custom type imports from required imports
 		const requiredImports = signature.requiredImports || []
 		requiredImports.forEach(imp => {
@@ -44,56 +43,35 @@
 				isDefault: imp.isDefault
 			}])
 		})
-		
+
 		// Generate import statements
 		Array.from(importsByPath.entries()).forEach(([path, items]) => {
 			const defaultImport = items.find(i => i.isDefault)
 			const namedImports = items.filter(i => !i.isDefault)
-			
+
 			const isTypeImport = typeImports.some(i => i.path === path)
 			const importPrefix = isTypeImport ? "import type " : "import "
-			
+
 			const importParts: Array<string> = []
-			
+
 			if (defaultImport) {
 				importParts.push(defaultImport.name)
 			}
-			
+
 			if (namedImports.length > 0) {
 				const namedPart = `{ ${namedImports.map(i => i.name).join(", ")} }`
 				importParts.push(namedPart)
 			}
-			
+
 			const importStatement = `${importPrefix}${importParts.join(", ")} from "${path}"`
 			imports.push(importStatement)
 		})
 	}
-	
+
 	imports.push(`import { describe, it } from "https://deno.land/std@0.212.0/testing/bdd.ts"`)
 	imports.push(`import { assertEquals, assertThrows, assertExists } from "https://deno.land/std@0.212.0/assert/mod.ts"`)
-	
+
 	const hasPropertyTests = tests.some((test) => test.properties && test.properties.length > 0)
-=======
-	functionPath: string,
-	functionName: string,
-	tests: Array<TestCase>,
-): string {
-	const imports: Array<string> = []
-
-	const relativePath = getRelativeImportPath(functionPath)
-	imports.push(`import ${functionName} from "${relativePath}"`)
-
-	imports.push(
-		`import { describe, it } from "https://deno.land/std@0.212.0/testing/bdd.ts"`,
-	)
-	imports.push(
-		`import { assertEquals, assertThrows, assertExists } from "https://deno.land/std@0.212.0/assert/mod.ts"`,
-	)
-
-	const hasPropertyTests = tests.some((test) =>
-		test.properties && test.properties.length > 0
-	)
->>>>>>> c6672437
 	if (hasPropertyTests) {
 		imports.push(`import * as fc from "npm:fast-check@3.15.0"`)
 		// Add deepEqual for property tests
@@ -117,7 +95,7 @@
 		}
 		return importPath
 	}
-	
+
 	// Absolute imports remain the same
 	return importPath
 }
@@ -130,16 +108,16 @@
 	// Assuming test is in tests/libraries/... and source is in libraries/...
 	const pathParts = sourcePath.split("/")
 	const librariesIndex = pathParts.indexOf("libraries")
-	
+
 	if (librariesIndex === -1) {
 		// Fallback: use the full path
 		return sourcePath
 	}
-	
+
 	// Build relative path from test to source
 	const relativeSegments = pathParts.slice(librariesIndex)
 	const upLevels = relativeSegments.length + 1 // Go up from test dir
 	const upPath = Array(upLevels).fill("..").join("/")
-	
+
 	return `${upPath}/${sourcePath}`
 }