--- conflicted
+++ resolved
@@ -18,13 +18,8 @@
 		edge: [] as Array<TestCase>,
 		error: [] as Array<TestCase>,
 	}
-<<<<<<< HEAD
-	
+
 	tests.forEach(test => {
-=======
-
-	for (const test of tests) {
->>>>>>> c6672437
 		if (test.properties && test.properties.length > 0) {
 			groups.property.push(test)
 		} else if (test.expectedError) {
@@ -34,12 +29,7 @@
 		} else {
 			groups.unit.push(test)
 		}
-<<<<<<< HEAD
 	})
-	
-=======
-	}
 
->>>>>>> c6672437
 	return groups
 }