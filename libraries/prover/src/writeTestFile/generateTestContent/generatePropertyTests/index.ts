--- conflicted
+++ resolved
@@ -11,41 +11,26 @@
 	_functionName: string,
 	tests: Array<TestCase>,
 ): string {
-<<<<<<< HEAD
 	const propertyTestLines = tests.flatMap(test => {
 		if (!test.properties) return []
-		
+
 		return test.properties.flatMap(property => {
 			const testName = escapeTestName(property.name)
 			const testHeader = `\t\tit("${testName}", () => {`
-			
-=======
-	const lines: Array<string> = []
 
-	lines.push('\tdescribe("property tests", () => {')
-
-	for (const test of tests) {
-		if (!test.properties) continue
-
-		for (const property of test.properties) {
-			const testName = escapeTestName(property.name)
-			lines.push(`\t\tit("${testName}", () => {`)
-
->>>>>>> c6672437
 			// Check if property already contains fc.assert
 			const testBody = property.property.includes("fc.assert")
 				? property.property
 					.split("\n")
-<<<<<<< HEAD
 					.map(line => "\t\t\t" + line)
 				: generateFcAssert(property)
-			
+
 			const testFooter = "\t\t})"
-			
+
 			return [testHeader, ...testBody, testFooter]
 		})
 	})
-	
+
 	return [
 		"\tdescribe(\"property tests\", () => {",
 		...propertyTestLines,
@@ -58,7 +43,7 @@
  */
 function generateFcAssert(property: { generator: string, property: string, runs?: number }): Array<string> {
 	const assertLines: Array<string> = ["\t\t\tfc.assert("]
-	
+
 	// Check if property starts with a function definition like "(a, b) => {"
 	if (property.property.trim().startsWith("(")) {
 		// Property already has its own function signature
@@ -66,65 +51,21 @@
 	} else {
 		// Use generic input parameter
 		assertLines.push(`\t\t\t\tfc.property(${property.generator}, (input) => {`)
-		
+
 		// Properly indent the property code
 		const indentedPropertyLines = property.property
 			.split("\n")
 			.map(line => `\t\t\t\t\t${line}`)
-		
+
 		assertLines.push(...indentedPropertyLines)
 		assertLines.push("\t\t\t\t})")
 	}
-	
+
 	if (property.runs) {
 		assertLines.push(`\t\t\t\t, { numRuns: ${property.runs} }`)
 	}
-	
+
 	assertLines.push("\t\t\t)")
-	
+
 	return assertLines
-=======
-					.map((line) => "\t\t\t" + line)
-					.join("\n")
-				lines.push(indentedProperty)
-			} else {
-				// Wrap in fc.assert
-				lines.push("\t\t\tfc.assert(")
-
-				// Check if property starts with a function definition like "(a, b) => {"
-				if (property.property.trim().startsWith("(")) {
-					// Property already has its own function signature
-					lines.push(
-						`\t\t\t\tfc.property(${property.generator}, ${property.property.trim()})`,
-					)
-				} else {
-					// Use generic input parameter
-					lines.push(
-						`\t\t\t\tfc.property(${property.generator}, (input) => {`,
-					)
-
-					// Properly indent the property code
-					const propertyLines = property.property.split("\n")
-					for (const line of propertyLines) {
-						lines.push(`\t\t\t\t\t${line}`)
-					}
-
-					lines.push("\t\t\t\t})")
-				}
-
-				if (property.runs) {
-					lines.push(`\t\t\t\t, { numRuns: ${property.runs} }`)
-				}
-
-				lines.push("\t\t\t)")
-			}
-
-			lines.push("\t\t})")
-		}
-	}
-
-	lines.push("\t})")
-
-	return lines.join("\n")
->>>>>>> c6672437
 }