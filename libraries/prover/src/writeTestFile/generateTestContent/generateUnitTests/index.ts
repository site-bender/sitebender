--- conflicted
+++ resolved
@@ -1,9 +1,5 @@
-<<<<<<< HEAD
 import type { TestCase, FunctionSignature, TypeInfo } from "../../../types/index.ts"
 import { TypeKind } from "../../../types/index.ts"
-=======
-import type { FunctionSignature, TestCase } from "../../../types/index.ts"
->>>>>>> c6672437
 import escapeTestName from "../escapeTestName/index.ts"
 import valueToString from "../valueToString/index.ts"
 
@@ -15,16 +11,16 @@
 function canReturnUndefined(type: TypeInfo): boolean {
 	// Direct undefined type
 	if (type.raw === "undefined") return true
-	
+
 	// Union type that includes undefined
 	if (type.kind === TypeKind.Union && type.unionTypes) {
 		return type.unionTypes.some(t => t.raw === "undefined" || canReturnUndefined(t))
 	}
-	
+
 	// Common patterns
 	if (type.raw.includes("| undefined")) return true
 	if (type.raw.includes("undefined |")) return true
-	
+
 	return false
 }
 
@@ -41,25 +37,13 @@
 	signature?: FunctionSignature,
 ): string {
 	const lines: Array<string> = []
-<<<<<<< HEAD
-	
+
 	lines.push("\tdescribe(\"unit tests\", () => {")
-	
+
 	tests.forEach(test => {
 		const testName = escapeTestName(test.name)
 		lines.push(`\t\tit("${testName}", () => {`)
-		
-=======
 
-	lines.push('\tdescribe("unit tests", () => {')
-
-	for (const test of tests) {
-		const testName = escapeTestName(test.name)
-		lines.push(`\t\tit("${testName}", () => {`)
-
-		const expectedStr = valueToString(test.expectedOutput)
-
->>>>>>> c6672437
 		if (signature?.isCurried && test.input.length > 1) {
 			const callStr = test.input.reduce(
 				(acc, input) => `${acc}(${valueToString(input)})`,
@@ -73,7 +57,7 @@
 			const inputStr = test.input.map((v) => valueToString(v)).join(", ")
 			lines.push(`\t\t\tconst result = ${functionName}(${inputStr})`)
 		}
-		
+
 		// Only assert if we have an expected output
 		if (test.expectedOutput !== undefined) {
 			const expectedStr = valueToString(test.expectedOutput)
@@ -86,15 +70,10 @@
 			// For functions that shouldn't return undefined, verify result exists
 			lines.push(`\t\t\tassertExists(result)`)
 		}
-		
+
 		lines.push("\t\t})")
-<<<<<<< HEAD
 	})
-	
-=======
-	}
 
->>>>>>> c6672437
 	lines.push("\t})")
 
 	return lines.join("\n")
