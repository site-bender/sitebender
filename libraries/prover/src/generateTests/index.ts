--- conflicted
+++ resolved
@@ -1,15 +1,6 @@
-<<<<<<< HEAD
 import type { TestSuite, GeneratorConfig, TestCase, BranchPath } from "../types/index.ts"
 import type Logger from "../types/Logger/index.ts"
 import createConsoleLogger from "../logger/createConsoleLogger/index.ts"
-=======
-import type {
-	BranchPath,
-	GeneratorConfig,
-	TestCase,
-	TestSuite,
-} from "../types/index.ts"
->>>>>>> c6672437
 import parseSignature from "../parseSignature/index.ts"
 import generatePropertyTests from "../generatePropertyTests/index.ts"
 import writeTestFile from "../writeTestFile/index.ts"
@@ -39,15 +30,9 @@
 		targetCoverage: config?.targetCoverage ?? 100,
 		logger,
 	}
-<<<<<<< HEAD
-	
+
 	logger.log(`🔍 Analyzing function: ${functionPath}`)
-	
-=======
 
-	console.log(`🔍 Analyzing function: ${functionPath}`)
-
->>>>>>> c6672437
 	const signature = parseSignature(functionPath)
 
 	if (!signature) {
@@ -55,13 +40,12 @@
 			`Could not parse function signature from ${functionPath}`,
 		)
 	}
-<<<<<<< HEAD
-	
+
 	logger.log(`📝 Function: ${signature.name}`)
 	logger.log(`   Parameters: ${signature.parameters.length}`)
 	logger.log(`   Return type: ${signature.returnType.raw}`)
 	logger.log(`   Is curried: ${signature.isCurried}`)
-	
+
 	// Read source code for branch analysis
 	const sourceCode = await (async () => {
 		try {
@@ -71,44 +55,17 @@
 			return ""
 		}
 	})()
-	
-=======
 
-	console.log(`📝 Function: ${signature.name}`)
-	console.log(`   Parameters: ${signature.parameters.length}`)
-	console.log(`   Return type: ${signature.returnType.raw}`)
-	console.log(`   Is curried: ${signature.isCurried}`)
-
-	// Read source code for branch analysis
-	let sourceCode = ""
-	try {
-		sourceCode = await Deno.readTextFile(functionPath)
-	} catch (error) {
-		console.warn(`⚠️  Could not read source file: ${error}`)
-	}
-
->>>>>>> c6672437
 	// Analyze branches in the source code
 	const branches: Array<BranchPath> = sourceCode
 		? analyzeBranches(signature, sourceCode)
 		: []
-<<<<<<< HEAD
 	logger.log(`🌳 Found ${branches.length} branches`)
-	
+
 	// Generate benchmarks if requested
 	if (finalConfig.includeBenchmarks && sourceCode) {
 		const benchmarkSuite = generateBenchmarks(signature, sourceCode)
 		logger.log(`⚡ Generated ${benchmarkSuite.benchmarks.length} benchmark tests`)
-=======
-	console.log(`🌳 Found ${branches.length} branches`)
-
-	// Generate benchmarks if requested
-	if (finalConfig.includeBenchmarks && sourceCode) {
-		const benchmarkSuite = generateBenchmarks(signature, sourceCode)
-		console.log(
-			`⚡ Generated ${benchmarkSuite.benchmarks.length} benchmark tests`,
-		)
->>>>>>> c6672437
 		// Note: Benchmarks are generated but not included in test cases
 		// They would be written to a separate benchmark file
 	}
@@ -122,13 +79,7 @@
 			? edgeCases.map((test) => transformTestCase(test, signature))
 			: edgeCases
 		allTests.push(...transformedEdgeCases)
-<<<<<<< HEAD
 		logger.log(`🔧 Generated ${transformedEdgeCases.length} edge case tests`)
-=======
-		console.log(
-			`🔧 Generated ${transformedEdgeCases.length} edge case tests`,
-		)
->>>>>>> c6672437
 	}
 
 	if (finalConfig.includePropertyTests) {
@@ -143,42 +94,22 @@
 		)
 		: generateBranchTests(branches, signature)
 	allTests.push(...branchTests)
-<<<<<<< HEAD
 	logger.log(`🎯 Generated ${branchTests.length} branch coverage tests`)
-	
+
 	const patternTests = generateToolkitPatternTests(signature)
 	allTests.push(...patternTests)
 	logger.log(`🔮 Generated ${patternTests.length} pattern-based tests`)
-	
+
 	const optimizedTests = deduplicateTests(allTests)
 	logger.log(`🎨 Optimized from ${allTests.length} to ${optimizedTests.length} tests`)
-	
-=======
-	console.log(`🎯 Generated ${branchTests.length} branch coverage tests`)
 
-	const patternTests = generateToolkitPatternTests(signature)
-	allTests.push(...patternTests)
-	console.log(`🔮 Generated ${patternTests.length} pattern-based tests`)
-
-	const optimizedTests = deduplicateTests(allTests)
-	console.log(
-		`🎨 Optimized from ${allTests.length} to ${optimizedTests.length} tests`,
-	)
-
->>>>>>> c6672437
 	const testFilePath = writeTestFile(
 		functionPath,
 		signature.name,
 		optimizedTests,
-<<<<<<< HEAD
 		signature
 	).then(path => {
 		logger.log(`✍️  Wrote test file: ${path}`)
-=======
-		signature,
-	).then((path) => {
-		console.log(`✍️  Wrote test file: ${path}`)
->>>>>>> c6672437
 		return path
 	})
 
@@ -191,16 +122,15 @@
 			finalConfig,
 		)
 	)
-<<<<<<< HEAD
-	
+
 	return Promise.all([testFilePath, coverage]).then(([_path, coverageResult]) => {
 		logger.log(`📊 Coverage: ${coverageResult.percentage.toFixed(1)}%`)
 		logger.log(`   Lines: ${coverageResult.lines.covered}/${coverageResult.lines.total}`)
 		logger.log(`   Branches: ${coverageResult.branches.covered}/${coverageResult.branches.total}`)
-		
+
 		if (coverageResult.percentage < finalConfig.targetCoverage) {
 			logger.warn(`⚠️  Coverage below target (${finalConfig.targetCoverage}%)`)
-			
+
 			if (coverageResult.lines.uncovered.length > 0) {
 				logger.log(`   Uncovered lines: ${coverageResult.lines.uncovered.join(", ")}`)
 			}
@@ -213,7 +143,7 @@
 		} else {
 			logger.log(`✅ Target coverage achieved!`)
 		}
-		
+
 		const testSuite: TestSuite = {
 			functionPath,
 			functionName: signature.name,
@@ -221,56 +151,7 @@
 			imports: generateImports(signature, optimizedTests),
 			coverage: coverageResult,
 		}
-		
+
 		return testSuite
 	})
-=======
-
-	return Promise.all([testFilePath, coverage]).then(
-		([_path, coverageResult]) => {
-			console.log(`📊 Coverage: ${coverageResult.percentage.toFixed(1)}%`)
-			console.log(
-				`   Lines: ${coverageResult.lines.covered}/${coverageResult.lines.total}`,
-			)
-			console.log(
-				`   Branches: ${coverageResult.branches.covered}/${coverageResult.branches.total}`,
-			)
-
-			if (coverageResult.percentage < finalConfig.targetCoverage) {
-				console.log(
-					`⚠️  Coverage below target (${finalConfig.targetCoverage}%)`,
-				)
-
-				if (coverageResult.lines.uncovered.length > 0) {
-					console.log(
-						`   Uncovered lines: ${
-							coverageResult.lines.uncovered.join(", ")
-						}`,
-					)
-				}
-				if (
-					coverageResult.suggestions &&
-					coverageResult.suggestions.length > 0
-				) {
-					console.log(`   Suggestions:`)
-					coverageResult.suggestions.forEach((suggestion) => {
-						console.log(`     • ${suggestion}`)
-					})
-				}
-			} else {
-				console.log(`✅ Target coverage achieved!`)
-			}
-
-			const testSuite: TestSuite = {
-				functionPath,
-				functionName: signature.name,
-				testCases: optimizedTests,
-				imports: generateImports(signature, optimizedTests),
-				coverage: coverageResult,
-			}
-
-			return testSuite
-		},
-	)
->>>>>>> c6672437
 }