--- conflicted
+++ resolved
@@ -14,51 +14,23 @@
 	branches: Array<BranchPath>,
 	signature: FunctionSignature,
 ): Array<TestCase> {
-<<<<<<< HEAD
-	return branches.flatMap(branch => 
+	return branches.flatMap(branch =>
 		branch.requiredInputs.map(input => {
 			const expectedOutput: unknown = (signature.returnType.raw.includes("number") &&
-				(branch.condition.includes("isNullish") || 
+				(branch.condition.includes("isNullish") ||
 				 branch.condition.includes("typeof") ||
 				 input.value === null ||
 				 input.value === undefined ||
 				 typeof input.value === "string" ||
 				 typeof input.value === "boolean")) ? NaN : undefined
-			
+
 			return {
-=======
-	const branchTests: Array<TestCase> = []
-
-	for (const branch of branches) {
-		for (const input of branch.requiredInputs) {
-			const expectedOutput: unknown =
-				(signature.returnType.raw.includes("number") &&
-						(branch.condition.includes("isNullish") ||
-							branch.condition.includes("typeof") ||
-							input.value === null ||
-							input.value === undefined ||
-							typeof input.value === "string" ||
-							typeof input.value === "boolean"))
-					? NaN
-					: undefined
-
-			const testCase: TestCase = {
->>>>>>> c6672437
 				name: `covers branch: ${branch.condition}`,
 				description: input.description,
 				input: [input.value],
 				expectedOutput,
 				branchCoverage: [branch.id],
 			}
-<<<<<<< HEAD
 		})
 	)
-=======
-
-			branchTests.push(testCase)
-		}
-	}
-
-	return branchTests
->>>>>>> c6672437
 }