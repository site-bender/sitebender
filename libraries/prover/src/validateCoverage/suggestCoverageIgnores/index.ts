/**
 * Suggests intelligent coverage ignores for uncoverable code
 * @param uncoveredLines Array of uncovered line numbers
 * @param functionPath Path to the function file
 * @returns Array of suggestions for coverage ignores
 */
export default function suggestCoverageIgnores(
	uncoveredLines: Array<number>,
	functionPath: string,
): Array<string> {
	const suggestions: Array<string> = []

	if (uncoveredLines.length === 0) {
		return suggestions
	}

	try {
		const source = Deno.readTextFileSync(functionPath)
		const lines = source.split("\n")
<<<<<<< HEAD
		
		uncoveredLines.forEach(lineNum => {
			const line = lines[lineNum - 1]
			if (!line) return
			
=======

		for (const lineNum of uncoveredLines) {
			const line = lines[lineNum - 1]
			if (!line) continue

>>>>>>> c6672437
			const trimmed = line.trim()

			if (trimmed === "}" || trimmed === "})" || trimmed === "})") {
				suggestions.push(
					`Line ${lineNum}: Closing brace (safe to ignore)`,
				)
			} else if (trimmed.startsWith("export default")) {
				suggestions.push(
					`Line ${lineNum}: Export statement (safe to ignore)`,
				)
			} else if (trimmed.startsWith("import ")) {
				suggestions.push(
					`Line ${lineNum}: Import statement (safe to ignore)`,
				)
			} else if (trimmed.startsWith("//")) {
				suggestions.push(`Line ${lineNum}: Comment (safe to ignore)`)
			} else if (
				trimmed.includes("/* c8 ignore") ||
				trimmed.includes("deno-coverage-ignore")
			) {
				suggestions.push(`Line ${lineNum}: Already has coverage ignore`)
			} else if (trimmed.includes("throw") && trimmed.includes("Error")) {
				suggestions.push(
					`Line ${lineNum}: Error case - may need specific test or ignore`,
				)
			} else if (trimmed === "default:") {
				suggestions.push(
					`Line ${lineNum}: Default case - may be unreachable`,
				)
			} else {
				suggestions.push(
					`Line ${lineNum}: Review needed - "${
						trimmed.substring(0, 50)
					}..."`,
				)
			}
		})
	} catch (error) {
		suggestions.push(`Could not analyze source file: ${error}`)
	}

	return suggestions
}<|MERGE_RESOLUTION|>--- conflicted
+++ resolved
@@ -17,19 +17,11 @@
 	try {
 		const source = Deno.readTextFileSync(functionPath)
 		const lines = source.split("\n")
-<<<<<<< HEAD
-		
+
 		uncoveredLines.forEach(lineNum => {
 			const line = lines[lineNum - 1]
 			if (!line) return
-			
-=======
 
-		for (const lineNum of uncoveredLines) {
-			const line = lines[lineNum - 1]
-			if (!line) continue
-
->>>>>>> c6672437
 			const trimmed = line.trim()
 
 			if (trimmed === "}" || trimmed === "})" || trimmed === "})") {
