import * as ts from "npm:typescript@5.7.2"
import type { TypeInfo } from "../../../../../types/index.ts"
import { TypeKind } from "../../../../../types/index.ts"

/**
 * Converts a TypeScript Type object to TypeInfo structure
 * @param type TypeScript Type object
 * @param checker TypeScript type checker
 * @returns TypeInfo representation of the type
 */
export default function typeToTypeInfo(
	type: ts.Type,
	checker: ts.TypeChecker,
): TypeInfo {
	const raw = checker.typeToString(type)

	if (type.flags & ts.TypeFlags.String) {
		return { raw, kind: TypeKind.Primitive }
	}
	if (type.flags & ts.TypeFlags.Number) {
		return { raw, kind: TypeKind.Primitive }
	}
	if (type.flags & ts.TypeFlags.Boolean) {
		return { raw, kind: TypeKind.Primitive }
	}
	if (type.flags & ts.TypeFlags.Void) {
		return { raw, kind: TypeKind.Primitive }
	}
	if (type.flags & ts.TypeFlags.Null) {
		return { raw, kind: TypeKind.Primitive }
	}
	if (type.flags & ts.TypeFlags.Undefined) {
		return { raw, kind: TypeKind.Primitive }
	}

	const symbol = type.getSymbol()
	if (symbol?.name === "Array" || symbol?.name === "ReadonlyArray") {
		const typeArgs = (type as ts.TypeReference).typeArguments
		if (typeArgs && typeArgs.length > 0) {
			return {
				raw,
				kind: TypeKind.Array,
				elementType: typeToTypeInfo(typeArgs[0], checker),
			}
		}
		// Array without type arguments
		return {
			raw,
			kind: TypeKind.Array,
		}
	}

	if (type.isUnion()) {
		return {
			raw,
			kind: TypeKind.Union,
			unionTypes: (type as ts.UnionType).types.map((t) =>
				typeToTypeInfo(t, checker)
			),
		}
	}

	if (type.isIntersection()) {
		return {
			raw,
			kind: TypeKind.Intersection,
			unionTypes: (type as ts.IntersectionType).types.map((t) =>
				typeToTypeInfo(t, checker)
			),
		}
	}
<<<<<<< HEAD
	
	// Handle generic types like Result<T, E>, Option<T>, etc.
	if (symbol && symbol.name && raw.includes("<")) {
		// Special case for ReadonlyArray - treat as array
		if (symbol.name === "ReadonlyArray") {
			const typeArgs = (type as ts.TypeReference).typeArguments
			if (typeArgs && typeArgs.length > 0) {
				return {
					raw,
					kind: TypeKind.Array,
					elementType: typeToTypeInfo(typeArgs[0], checker),
				}
			}
			return {
				raw,
				kind: TypeKind.Array,
			}
		}
		
		const typeArgs = (type as ts.TypeReference).typeArguments
		if (typeArgs && typeArgs.length > 0) {
			return {
				raw,
				kind: TypeKind.Generic,
				typeName: symbol.name,
				typeArguments: typeArgs.map(t => typeToTypeInfo(t, checker))
			}
		}
		return { raw, kind: TypeKind.Generic, typeName: symbol.name }
	}
	
	// Handle interfaces and type aliases
	if (symbol && (symbol.flags & ts.SymbolFlags.Interface || symbol.flags & ts.SymbolFlags.TypeAlias)) {
		return { raw, kind: TypeKind.Interface, typeName: symbol.name }
	}
	
	// Handle objects
	if (type.flags & ts.TypeFlags.Object) {
		// Check if it's a function type by looking at the string representation
		if (raw.includes("=>") || raw.includes("function")) {
			return { raw, kind: TypeKind.Function }
		}
		return { raw, kind: TypeKind.Object }
	}
	
	// Final check for function-like types
	if (raw.includes("=>") || raw.includes("function")) {
		return { raw, kind: TypeKind.Function }
	}
	
=======

>>>>>>> c6672437
	return { raw, kind: TypeKind.Unknown }
}<|MERGE_RESOLUTION|>--- conflicted
+++ resolved
@@ -69,8 +69,7 @@
 			),
 		}
 	}
-<<<<<<< HEAD
-	
+
 	// Handle generic types like Result<T, E>, Option<T>, etc.
 	if (symbol && symbol.name && raw.includes("<")) {
 		// Special case for ReadonlyArray - treat as array
@@ -88,7 +87,7 @@
 				kind: TypeKind.Array,
 			}
 		}
-		
+
 		const typeArgs = (type as ts.TypeReference).typeArguments
 		if (typeArgs && typeArgs.length > 0) {
 			return {
@@ -100,12 +99,12 @@
 		}
 		return { raw, kind: TypeKind.Generic, typeName: symbol.name }
 	}
-	
+
 	// Handle interfaces and type aliases
 	if (symbol && (symbol.flags & ts.SymbolFlags.Interface || symbol.flags & ts.SymbolFlags.TypeAlias)) {
 		return { raw, kind: TypeKind.Interface, typeName: symbol.name }
 	}
-	
+
 	// Handle objects
 	if (type.flags & ts.TypeFlags.Object) {
 		// Check if it's a function type by looking at the string representation
@@ -114,14 +113,11 @@
 		}
 		return { raw, kind: TypeKind.Object }
 	}
-	
+
 	// Final check for function-like types
 	if (raw.includes("=>") || raw.includes("function")) {
 		return { raw, kind: TypeKind.Function }
 	}
-	
-=======
 
->>>>>>> c6672437
 	return { raw, kind: TypeKind.Unknown }
 }