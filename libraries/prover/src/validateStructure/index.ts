--- conflicted
+++ resolved
@@ -23,9 +23,8 @@
 	}
 
 	console.log("🔍 Validating test generator structure...")
-<<<<<<< HEAD
 	console.log("=" .repeat(60))
-	
+
 	const entries = []
 	for await (const entry of walk(basePath, {
 		includeDirs: false,
@@ -34,31 +33,15 @@
 	})) {
 		entries.push(entry)
 	}
-	
+
 	await Promise.all(entries.map(async entry => {
-=======
-	console.log("=".repeat(60))
-
-	for await (
-		const entry of walk(basePath, {
-			includeDirs: false,
-			match: [/\.ts$/],
-			skip: [/\.test\.ts$/],
-		})
-	) {
->>>>>>> c6672437
 		result.stats.totalFiles++
 
 		await validateNoClasses(entry.path, result)
 		await validateOneFunctionPerFile(entry.path, result)
 		await validateFolderStructure(entry.path, result)
-<<<<<<< HEAD
 	}))
-	
-=======
-	}
 
->>>>>>> c6672437
 	result.valid = result.violations.length === 0
 	return result
 }
