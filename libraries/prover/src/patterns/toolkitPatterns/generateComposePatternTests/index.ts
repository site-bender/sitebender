--- conflicted
+++ resolved
@@ -23,20 +23,6 @@
 			5,
 		],
 		expectedOutput: 11, // (5 * 2) + 1
-<<<<<<< HEAD
-=======
-		properties: [{
-			name: "right-to-left composition",
-			generator:
-				"fc.array(fc.func(fc.anything()), { minLength: 2 }), fc.anything()",
-			property: `
-				const reversed = [...functions].reverse()
-				const manual = reversed.reduce((acc, fn) => fn(acc), input)
-				const composed = compose(functions)(input)
-				return manual === composed
-			`,
-		}],
->>>>>>> c6672437
 	})
 
 	// Test associativity
@@ -48,20 +34,6 @@
 			10,
 		],
 		expectedOutput: 15, // ((10 - 3) * 2) + 1
-<<<<<<< HEAD
-=======
-		properties: [{
-			name: "associativity",
-			generator:
-				"fc.tuple(fc.func(fc.integer()), fc.func(fc.integer()), fc.func(fc.integer())), fc.integer()",
-			property: `
-				const [f, g, h] = functions
-				const left = compose([f, compose([g, h])])(input)
-				const right = compose([compose([f, g]), h])(input)
-				return left === right
-			`,
-		}],
->>>>>>> c6672437
 	})
 
 	// Test single function
