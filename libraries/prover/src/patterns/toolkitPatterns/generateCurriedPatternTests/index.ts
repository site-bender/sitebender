/**
 * Generate tests for curried pattern functions
 */

import type { FunctionSignature, TestCase } from "../../../types/index.ts"

/**
 * Generate test cases for curried functions
 * @param signature Function signature
 * @returns Array of curry-specific test cases
 */
export default function generateCurriedPatternTests(
	signature: FunctionSignature,
): Array<TestCase> {
	const tests: Array<TestCase> = []
	const functionName = signature.name

	// For map-like functions (mapper function first, then array)
	if (
		functionName === "map" || functionName === "filter" ||
		functionName === "reduce"
	) {
		// Simple identity law test for map
		if (functionName === "map") {
			tests.push({
				name: "identity law",
				description: "map(id) === id",
				input: [],
				expectedOutput: undefined,
				properties: [{
					name: "identity law",
					generator: "fc.array(fc.anything())",
					property: `(arr) => {
						const result = ${functionName}((x) => x)(arr)
						return JSON.stringify(result) === JSON.stringify(arr)
					}`,
				}],
			})
		}

		// Partial application test
		tests.push({
			name: "partial application",
			description: "Can apply function first, then array",
			input: [],
			expectedOutput: undefined,
			properties: [{
				name: "partial application",
				generator: "fc.func(fc.integer()), fc.array(fc.integer())",
				property: `(fn, arr) => {
					const partial = ${functionName}(fn)
					const result = partial(arr)
					const direct = ${functionName}(fn)(arr)
					return JSON.stringify(result) === JSON.stringify(direct)
				}`,
			}],
		})
	} // For triple curry (check more specific condition first)
	else if (
		signature.parameters.length === 1 &&
		signature.returnType?.raw.includes("=>") &&
		signature.returnType?.raw.split("=>").length > 2
	) {
		tests.push({
			name: "triple curry",
			description: "Three-parameter curry works correctly",
			input: [],
			expectedOutput: undefined,
			properties: [{
				name: "triple curry",
				generator: "fc.integer(), fc.integer(), fc.integer()",
				property: `(a, b, c) => {
					const step1 = ${functionName}(a)
					const step2 = step1(b)
					const result = step2(c)
					return typeof step1 === 'function' && 
					       typeof step2 === 'function' && 
					       result !== undefined
				}`,
			}],
		})
<<<<<<< HEAD
	}
	// For binary curry (general case)
	// Skip compose and pipe since they take arrays of functions, not simple values
	else if (signature.parameters.length === 1 && 
	         signature.returnType?.raw.includes("=>") &&
	         !functionName.toLowerCase().includes("compose") &&
	         !functionName.toLowerCase().includes("pipe")) {
=======
	} // For binary curry (general case)
	else if (
		signature.parameters.length === 1 &&
		signature.returnType?.raw.includes("=>")
	) {
>>>>>>> c6672437
		tests.push({
			name: "binary curry",
			description: "Two-parameter curry works correctly",
			input: [],
			expectedOutput: undefined,
			properties: [{
				name: "binary curry",
				generator: "fc.integer(), fc.integer()",
				property: `(a, b) => {
					const partial = ${functionName}(a)
					const result = partial(b)
					return typeof partial === 'function' && 
					       result !== undefined
				}`,
			}],
		})
	}

	return tests
}<|MERGE_RESOLUTION|>--- conflicted
+++ resolved
@@ -73,27 +73,19 @@
 					const step1 = ${functionName}(a)
 					const step2 = step1(b)
 					const result = step2(c)
-					return typeof step1 === 'function' && 
-					       typeof step2 === 'function' && 
+					return typeof step1 === 'function' &&
+					       typeof step2 === 'function' &&
 					       result !== undefined
 				}`,
 			}],
 		})
-<<<<<<< HEAD
 	}
 	// For binary curry (general case)
 	// Skip compose and pipe since they take arrays of functions, not simple values
-	else if (signature.parameters.length === 1 && 
+	else if (signature.parameters.length === 1 &&
 	         signature.returnType?.raw.includes("=>") &&
 	         !functionName.toLowerCase().includes("compose") &&
 	         !functionName.toLowerCase().includes("pipe")) {
-=======
-	} // For binary curry (general case)
-	else if (
-		signature.parameters.length === 1 &&
-		signature.returnType?.raw.includes("=>")
-	) {
->>>>>>> c6672437
 		tests.push({
 			name: "binary curry",
 			description: "Two-parameter curry works correctly",
@@ -105,7 +97,7 @@
 				property: `(a, b) => {
 					const partial = ${functionName}(a)
 					const result = partial(b)
-					return typeof partial === 'function' && 
+					return typeof partial === 'function' &&
 					       result !== undefined
 				}`,
 			}],
