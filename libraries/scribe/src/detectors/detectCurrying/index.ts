--- conflicted
+++ resolved
@@ -6,12 +6,11 @@
 ): { isCurried: boolean; levels: number } {
 	// Remove comments from source
 	const cleanSource = removeComments(source)
-<<<<<<< HEAD
-	
+
 	// Count chained arrow functions like (a) => (b) => (c) => result
 	const chainedArrowPattern = /(?:\([^)]*\)|\w+)\s*=>/g
 	const arrowMatches = cleanSource.match(chainedArrowPattern)
-	
+
 	if (arrowMatches && arrowMatches.length > 1) {
 		// For chained arrows, the number of levels is the number of arrow functions
 		return {
@@ -19,29 +18,11 @@
 			levels: arrowMatches.length
 		}
 	}
-	
+
 	// Count nested return functions (traditional currying)
 	const returnFunctionPattern = /return\s+function/g
-=======
+	const returnMatches = cleanSource.match(returnFunctionPattern)
 
-	// Count nested return functions
-	let levels = 0
-
-	// Pattern for returning a function
-	const returnFunctionPattern =
-		/return\s+function|\=>\s*function|\=>\s*\([^)]*\)\s*\=>/g
-
-	// Count arrow functions that return arrow functions
-	const arrowPattern = /\=>\s*(?:\([^)]*\)|\w+)\s*\=>/g
-	const arrowMatches = cleanSource.match(arrowPattern)
-	if (arrowMatches) {
-		levels = arrowMatches.length
-	}
-
-	// Count explicit return function patterns
->>>>>>> 12337c51
-	const returnMatches = cleanSource.match(returnFunctionPattern)
-	
 	if (returnMatches) {
 		// For nested returns, add 1 for the outer function
 		return {
@@ -49,26 +30,15 @@
 			levels: returnMatches.length + 1
 		}
 	}
-<<<<<<< HEAD
-	
+
 	// Check for mixed patterns (arrow returning function or vice versa)
 	const mixedPattern = /=>\s*function|return\s*\([^)]*\)\s*=>/g
 	const mixedMatches = cleanSource.match(mixedPattern)
-	
+
 	if (mixedMatches) {
 		return {
 			isCurried: true,
 			levels: 2 // At minimum 2 levels for mixed patterns
-=======
-
-	// Check for curried signature in return type
-	const returnTypePattern = /:\s*(?:\([^)]*\)\s*\=>\s*)+/
-	if (returnTypePattern.test(cleanSource)) {
-		// Count arrow functions in return type
-		const typeArrows = cleanSource.match(/\=>/g)
-		if (typeArrows && typeArrows.length > levels) {
-			levels = typeArrows.length - 1 // Subtract 1 for the main function
->>>>>>> 12337c51
 		}
 	}
 
