--- conflicted
+++ resolved
@@ -2,40 +2,8 @@
  * Detector module exports
  */
 
-<<<<<<< HEAD
 export { default as detectPurity } from "./detectPurity/index.ts"
 export { default as detectCurrying } from "./detectCurrying/index.ts"
 export { default as detectComplexity } from "./detectComplexity/index.ts"
 export { default as detectProperties } from "./detectProperties/index.ts"
-export { isIdempotent, isCommutative, isAssociative, isDistributive } from "./detectMathProperties/index.ts"
-=======
-import type { Properties } from "../types/index.ts"
-
-import detectPurity from "./detectPurity/index.ts"
-import detectCurrying from "./detectCurrying/index.ts"
-import detectComplexity from "./detectComplexity/index.ts"
-
-export { detectComplexity, detectCurrying, detectPurity }
-
-/**
- * Detects all properties from source code
- */
-export function detectProperties(source: string): Properties {
-	const isPure = detectPurity(source)
-	const currying = detectCurrying(source)
-	const complexity = detectComplexity(source)
-
-	return {
-		isPure,
-		isCurried: currying.isCurried,
-		curryLevels: currying.isCurried ? currying.levels : undefined,
-		isIdempotent: false, // TODO: Implement in Phase 2
-		isCommutative: false, // TODO: Implement in Phase 2
-		isAssociative: false, // TODO: Implement in Phase 2
-		isDistributive: false, // TODO: Implement in Phase 2
-		complexity,
-		nullHandling: "unknown", // TODO: Implement in Phase 2
-		deterministic: isPure, // Pure functions are deterministic
-	}
-}
->>>>>>> 12337c51
+export { isIdempotent, isCommutative, isAssociative, isDistributive } from "./detectMathProperties/index.ts"