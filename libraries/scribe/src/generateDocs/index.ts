--- conflicted
+++ resolved
@@ -1,17 +1,9 @@
-<<<<<<< HEAD
-import type { 
-	Documentation, 
-	GenerateOptions, 
-	ParseError, 
-	Result,
-	ASTNode
-=======
 import type {
 	Documentation,
 	GenerateOptions,
 	ParseError,
 	Result,
->>>>>>> 12337c51
+	ASTNode
 } from "../types/index.ts"
 import { DEFAULT_OPTIONS } from "../constants/index.ts"
 import { parseFile, parseFunction } from "../parser/index.ts"
