--- conflicted
+++ resolved
@@ -1,14 +1,7 @@
 import type { ASTNode, ParseError, Result } from "../../../types/index.ts"
 
-<<<<<<< HEAD
-/**
- * Trampoline types for eliminating recursion stack frames
- */
+// Types for eliminating recursion stack frames via thunks
 export type TrampolineResult<T> =
-=======
-// Types for eliminating recursion stack frames via thunks
-export type TrampolineResult<T> = 
->>>>>>> b7f1ab15
 	| { done: true; value: T }
 	| { done: false; next: () => TrampolineResult<T> }
 
@@ -17,35 +10,13 @@
 // Pure recursive trampolines require tail-call optimization which JS doesn't guarantee.
 // This is an acceptable exception to the "no loops" rule for stack safety.
 export default function trampoline<T>(computation: TrampolineResult<T>): T {
-<<<<<<< HEAD
-	const stack = [computation]
-
-	while (stack.length > 0) {
-		const current = stack.pop()!
-
-		if (current.done) {
-			if (stack.length === 0) {
-				return current.value
-			}
-			// This shouldn't happen in our usage, but handle gracefully
-			continue
-		}
-
-		// Get next computation
-		stack.push(current.next())
-	}
-
-	// This should never be reached
-	throw new Error("Trampoline completed without result")
-=======
 	// We must use a loop here to avoid stack overflow
 	// This is the standard trampoline pattern implementation
 	let current = computation
-	
+
 	while (!current.done) {
 		current = current.next()
 	}
-	
+
 	return current.value
->>>>>>> b7f1ab15
 }