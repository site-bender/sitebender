# @sitebender/maths

Pure TypeScript formula parser for mathematical expressions. Compiles formula strings to @sitebender/engine configuration objects.

## Installation

```bash
deno add @sitebender/maths
```

## Usage

```typescript
import { parseFormula } from "@sitebender/maths";

// Define variables with injector configurations
const variables = {
<<<<<<< HEAD
  a: { tag: "Constant", type: "injector", datatype: "Integer", value: 99 },
  b: {
    tag: "FromElement",
    type: "injector",
    datatype: "Integer",
    source: "#divisor",
  },
  c: { tag: "Constant", type: "injector", datatype: "Integer", value: 44 },
  d: { tag: "Constant", type: "injector", datatype: "Integer", value: 2 },
};
=======
	a: { tag: "Constant", type: "injector", datatype: "Integer", value: 99 },
	b: {
		tag: "FromElement",
		type: "injector",
		datatype: "Integer",
		source: "#divisor",
	},
	c: { tag: "Constant", type: "injector", datatype: "Integer", value: 44 },
	d: { tag: "Constant", type: "injector", datatype: "Integer", value: 2 },
}
>>>>>>> aa6c015d

// Parse formula into engine configuration
const result = parseFormula("(a / b) + (c / d)", variables);

if (result.ok) {
<<<<<<< HEAD
  console.log(result.value); // Engine configuration object
} else {
  console.error(result.error); // Parse error details
=======
	console.log(result.value) // Engine configuration object
} else {
	console.error(result.error) // Parse error details
>>>>>>> aa6c015d
}
```

## Features

### Phase 1 (Current)

- ✅ Basic arithmetic: `+`, `-`, `*`, `/`, `^`
- ✅ Parentheses for grouping
- ✅ Variables (lowercase identifiers)
- ✅ Unary operators: `+`, `-`
- ✅ Type inference from variables
- ✅ All injector types supported (Constant, FromElement, etc.)

### Phase 2 (Planned)

- Comparison operators: `<`, `<=`, `>`, `>=`, `==`, `!=`
- Logical operators: `&&`, `||`

### Phase 3 (Future)

- Mathematical functions: `sin`, `cos`, `sqrt`, `max`, `min`
- Constants: `PI`, `E`

## Operator Precedence

From highest to lowest:

1. Parentheses `()`
2. Exponentiation `^` (right-associative)
3. Unary `+`, `-`
4. Multiplication/Division `*`, `/` (left-associative)
5. Addition/Subtraction `+`, `-` (left-associative)

## Type System

- Default numeric type: `"Number"`
- Type inference: When all variables share the same numeric type, that type is used
- Mixed types: Default to `"Number"`
- Supported types: `Number`, `Integer`, `Float`, `Precision`

## Error Handling

The parser uses a Result type for error handling:

```typescript
type Result<T, E> = { ok: true; value: T } | { ok: false; error: E };
```

Common errors:

- Undefined variables
- Syntax errors
- Mismatched parentheses
- Invalid characters

## Development

```bash
# Run tests
deno task test

# Run with coverage
deno task test:cov

# Type check
deno task type-check

# Lint
deno task lint

# Format
deno task fmt
```

## Architecture

Pure functional TypeScript with:

- Tokenizer for lexical analysis
- Pratt parser with precedence climbing
- Compiler using @sitebender/engine constructors
- Zero external dependencies
- Comprehensive test coverage

## Reverse Compilation (Decompilation)

The maths library creates an isomorphism between three equivalent representations:

- Mathematical formula strings
- Engine configuration objects
- JSX component trees

This means you can convert in any direction:

```
Formula ←→ Engine Config ←→ JSX Components
   ↑______________|_______________↑
            All Equivalent
```

### From Engine Config to Formula

You can reverse-engineer a mathematical formula from an engine configuration:

```typescript
import { decompile } from "@sitebender/maths";

// Given an engine configuration
const config = {
  tag: "Add",
  type: "operator",
  datatype: "Integer",
  addends: [
    { tag: "Constant", type: "injector", datatype: "Integer", value: 6 },
    { tag: "Constant", type: "injector", datatype: "Integer", value: 9 },
  ],
};

// Convert back to formula
const formula = decompile(config);
// Could return: "6 + 9" (if eager evaluation and constants)
// Or: "x + y" (if lazy evaluation or other injector types)
```

### Eager vs Lazy Evaluation

The engine supports both eager and lazy evaluation for injectors:

- **Eager + Constants**: Can inline values like `"6 + 9"` since constants are truly constant (specified directly in the element)
- **Lazy evaluation**: Must use variables like `"x + y"` since values aren't resolved until runtime
- **Other injectors**: Always use variables since they load from external sources (DOM, URL, storage, etc.)

### Variable Naming Strategies

When decompiling, variables are assigned names based on their source:

#### 1. Named Constants

```tsx
// JSX with explicit name
<From.Constant name="price" type="Number">
  99.99
</From.Constant>
// Decompiles to: "price"
```

#### 2. DOM Elements

```typescript
{ tag: "FromElement", source: "#quantity-input" }
// Decompiles to: "quantity_input" (sanitized from ID)
```

#### 3. URL Parameters

```typescript
{ tag: "FromURL", param: "age" }
// Decompiles to: "age"
```

#### 4. Storage Keys

```typescript
{ tag: "FromLocalStorage", key: "user_score" }
// Decompiles to: "user_score"

{ tag: "FromSessionStorage", key: "temp_value" }
// Decompiles to: "temp_value"
```

#### 5. Anonymous Constants

```typescript
{ tag: "Constant", value: 42 }
// Decompiles to: "x", "y", "z", ... (sequential assignment)
```

### Collision Handling

When multiple injectors would produce the same variable name, the system handles collisions:

#### Strategy 1: Numeric Suffixes

```typescript
// Two elements with similar IDs
{ tag: "FromElement", source: "#price" }      // → "price"
{ tag: "FromElement", source: "#price-tax" }  // → "price_tax"
{ tag: "FromURL", param: "price" }            // → "price_2"
```

#### Strategy 2: Source Prefixing

```typescript
// Prefix by source type when collision detected
{ tag: "FromElement", source: "#value" }      // → "el_value"
{ tag: "FromURL", param: "value" }            // → "url_value"
{ tag: "FromLocalStorage", key: "value" }     // → "ls_value"
```

#### Strategy 3: Hash Suffixing

```typescript
// For complex collisions, append a short hash
{ tag: "FromElement", source: "#input" }      // → "input"
{ tag: "FromElement", source: "#input" }      // → "input_a3f"
```

### Practical Examples

#### Example 1: Visual to Formula

```tsx
// User builds visually:
<Multiply type="Number">
  <Add type="Number">
    <From.Element source="#base-salary" />
    <From.Element source="#bonus" />
  </Add>
  <From.Constant name="tax_multiplier">1.1</From.Constant>
</Multiply>;

// System shows formula:
("(base_salary + bonus) * tax_multiplier");
```

#### Example 2: Formula to Visual

```typescript
// User types formula:
const formula = "price * quantity * (1 + tax_rate)"

// With variable mappings:
const variables = {
  price: { tag: "FromElement", source: "#price-input" },
  quantity: { tag: "FromElement", source: "#qty-input" },
  tax_rate: { tag: "FromElement", source: "#tax-select" }
}

// Generates equivalent JSX:
<Multiply>
  <From.Element source="#price-input" />
  <From.Element source="#qty-input" />
  <Add>
    <From.Constant>1</From.Constant>
    <From.Element source="#tax-select" />
  </Add>
</Multiply>
```

#### Example 3: Round-Trip Preservation

```typescript
// Original formula
const original = "(a + b) * c";

// Parse to config
const config = parseFormula(original, variables);

// Decompile back to formula
const rebuilt = decompile(config.value);

// Parse again - should be equivalent
const reparsed = parseFormula(rebuilt, variables);

// Assert: config === reparsed (structurally)
```

### Use Cases

1. **Formula Extraction**: Show users the math behind their visual compositions
2. **Import/Export**: Move formulas between systems (spreadsheets, databases)
3. **Optimization Detection**: Identify and simplify equivalent formulas
4. **User Preference**: Let users toggle between visual and textual editing
5. **Documentation**: Auto-generate formula documentation from components
6. **Validation**: Prove all representations are equivalent

### Future Enhancements

- **Simplification Engine**: Detect and simplify patterns like `x * 1 → x`
- **Variable Inference**: Automatically detect optimal variable names
- **Formula Formatting**: Pretty-print with configurable parentheses
- **Symbolic Computation**: Algebraic manipulation of formulas

## Recommendations for Improvement

Based on a thorough analysis of the library:

1. **Fix Unary Plus Bug** - The expression `"5 + + 3"` incorrectly parses successfully. The unary plus is being treated as identity and ignored when it should be a syntax error.

2. **Add Property-Based Testing** - Despite TESTING.md mandating property-based testing for mathematical operations, the tests are mostly unit tests. AND HOMIE DON'T DO UNIT TESTS (how'd those get in there?). USE THE `prover` LIBRARY TEST GENERATOR to add fast-check property tests for:
   - Operator precedence properties
   - Type inference properties
   - Tokenization invariants

3. **Improve Test Organization** - Tests are in `/behaviors/` but not truly organized by behavior. Reorganize into:
   - `/behaviors/precedence/`
   - `/behaviors/type-inference/`
   - `/behaviors/error-handling/`

4. **Add Integration Testing** - Create tests showing the library integrating with @sitebender/engine in real scenarios

5. **Implement Decompilation Feature** - The README promises bidirectional conversion but only compilation is implemented. Add the `decompile` function to convert engine configs back to formulas.

6. **Add Performance Benchmarks** - Create benchmarks for parsing complex formulas to ensure performance doesn't degrade

7. **Enhance Error Messages** - Add more detailed position tracking and context in error messages for better debugging<|MERGE_RESOLUTION|>--- conflicted
+++ resolved
@@ -15,7 +15,6 @@
 
 // Define variables with injector configurations
 const variables = {
-<<<<<<< HEAD
   a: { tag: "Constant", type: "injector", datatype: "Integer", value: 99 },
   b: {
     tag: "FromElement",
@@ -26,32 +25,14 @@
   c: { tag: "Constant", type: "injector", datatype: "Integer", value: 44 },
   d: { tag: "Constant", type: "injector", datatype: "Integer", value: 2 },
 };
-=======
-	a: { tag: "Constant", type: "injector", datatype: "Integer", value: 99 },
-	b: {
-		tag: "FromElement",
-		type: "injector",
-		datatype: "Integer",
-		source: "#divisor",
-	},
-	c: { tag: "Constant", type: "injector", datatype: "Integer", value: 44 },
-	d: { tag: "Constant", type: "injector", datatype: "Integer", value: 2 },
-}
->>>>>>> aa6c015d
 
 // Parse formula into engine configuration
 const result = parseFormula("(a / b) + (c / d)", variables);
 
 if (result.ok) {
-<<<<<<< HEAD
   console.log(result.value); // Engine configuration object
 } else {
   console.error(result.error); // Parse error details
-=======
-	console.log(result.value) // Engine configuration object
-} else {
-	console.error(result.error) // Parse error details
->>>>>>> aa6c015d
 }
 ```
 
@@ -358,4 +339,4 @@
 
 6. **Add Performance Benchmarks** - Create benchmarks for parsing complex formulas to ensure performance doesn't degrade
 
-7. **Enhance Error Messages** - Add more detailed position tracking and context in error messages for better debugging+7. **Enhance Error Messages** - Add more detailed position tracking and context in error messages for better debugging
