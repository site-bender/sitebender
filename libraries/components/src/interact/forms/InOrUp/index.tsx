<<<<<<< HEAD
import Button from "../../buttons/Button/index.tsx"
import ButtonBar from "../../buttons/ButtonBar/index.tsx"
import EmailAddressField from "../fields/EmailAddressField/index.tsx"
import FieldSet from "../FieldSet/index.tsx"
import Form from "../Form/index.tsx"

export type Props =
	& Omit<JSX.FormHTMLAttributes<HTMLFormElement>, "method">
	& Record<PropertyKey, never>

export default function InOrUp(props: Props) {
	return (
		<>
			<header>
				<h1 class="sr-only">Authentication</h1>
			</header>
			<Form action="/api/auth/sign-in-or-up" class="in-or-up-form" {...props}>
				<FieldSet>
					<legend>Sign in or up</legend>
					<p>
						If you are already a member, enter your email address and use the
						{" "}
						<em>Sign In or Up</em> button to <strong>sign in</strong>.
					</p>
					<p>
						Not yet a member? Enter the email address you will use for this
						account, then use the <em>Sign In or Up</em> button to{" "}
						<strong>sign up</strong>.
					</p>
					<EmailAddressField
						help="Please provide a valid email address"
						name="emailAddress"
						required
						inputAttributes={{ size: 36 }}
					/>
				</FieldSet>
				<ButtonBar position="bottom">
					<Button name="bob" type="submit">Sign in or up</Button>
				</ButtonBar>
			</Form>
		</>
	)
}
=======
export { default } from "../recipes/InOrUp/index.tsx"
>>>>>>> c8dbc372
<|MERGE_RESOLUTION|>--- conflicted
+++ resolved
@@ -1,47 +1 @@
-<<<<<<< HEAD
-import Button from "../../buttons/Button/index.tsx"
-import ButtonBar from "../../buttons/ButtonBar/index.tsx"
-import EmailAddressField from "../fields/EmailAddressField/index.tsx"
-import FieldSet from "../FieldSet/index.tsx"
-import Form from "../Form/index.tsx"
-
-export type Props =
-	& Omit<JSX.FormHTMLAttributes<HTMLFormElement>, "method">
-	& Record<PropertyKey, never>
-
-export default function InOrUp(props: Props) {
-	return (
-		<>
-			<header>
-				<h1 class="sr-only">Authentication</h1>
-			</header>
-			<Form action="/api/auth/sign-in-or-up" class="in-or-up-form" {...props}>
-				<FieldSet>
-					<legend>Sign in or up</legend>
-					<p>
-						If you are already a member, enter your email address and use the
-						{" "}
-						<em>Sign In or Up</em> button to <strong>sign in</strong>.
-					</p>
-					<p>
-						Not yet a member? Enter the email address you will use for this
-						account, then use the <em>Sign In or Up</em> button to{" "}
-						<strong>sign up</strong>.
-					</p>
-					<EmailAddressField
-						help="Please provide a valid email address"
-						name="emailAddress"
-						required
-						inputAttributes={{ size: 36 }}
-					/>
-				</FieldSet>
-				<ButtonBar position="bottom">
-					<Button name="bob" type="submit">Sign in or up</Button>
-				</ButtonBar>
-			</Form>
-		</>
-	)
-}
-=======
-export { default } from "../recipes/InOrUp/index.tsx"
->>>>>>> c8dbc372
+export { default } from "../recipes/InOrUp/index.tsx"